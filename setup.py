from setuptools import setup, PEP420PackageFinder

setup(
    name="cascade",
    version="0.0.1",
    packages=PEP420PackageFinder.find("src"),
    package_data={"cascade.executor": [
        "data/*.toml",
    ]},
    package_dir={"": "src"},
<<<<<<< HEAD
    include_package_data=True,
    install_requires=["pandas", "sqlalchemy"],
    extras_require={"testing": ["pytest", "pytest-mock", "hypothesis"], "ihme_databases": ["db_tools"]},
=======
    install_requires=["numpy", "pandas", "scipy", "toml"],
    extras_require={
        "testing": ["hypothesis", "pytest", "pytest-mock"],
        "documentation": ["sphinx", "sphinx_rtd_theme", "sphinx-autobuild",
                          "sphinxcontrib-napoleon"],
        "ihme_databases": ["db_tools"],
    },
    entry_points={
        "console_scripts": [
            ["dmchat=cascade.executor.chatter:chatter"],
            ["dmdummy=cascade.executor.chatter:dismod_dummy"],
        ]
    },
>>>>>>> 706e1c8b
)<|MERGE_RESOLUTION|>--- conflicted
+++ resolved
@@ -4,20 +4,12 @@
     name="cascade",
     version="0.0.1",
     packages=PEP420PackageFinder.find("src"),
-    package_data={"cascade.executor": [
-        "data/*.toml",
-    ]},
+    package_data={"cascade.executor": ["data/*.toml"]},
     package_dir={"": "src"},
-<<<<<<< HEAD
-    include_package_data=True,
-    install_requires=["pandas", "sqlalchemy"],
-    extras_require={"testing": ["pytest", "pytest-mock", "hypothesis"], "ihme_databases": ["db_tools"]},
-=======
     install_requires=["numpy", "pandas", "scipy", "toml"],
     extras_require={
         "testing": ["hypothesis", "pytest", "pytest-mock"],
-        "documentation": ["sphinx", "sphinx_rtd_theme", "sphinx-autobuild",
-                          "sphinxcontrib-napoleon"],
+        "documentation": ["sphinx", "sphinx_rtd_theme", "sphinx-autobuild", "sphinxcontrib-napoleon"],
         "ihme_databases": ["db_tools"],
     },
     entry_points={
@@ -26,5 +18,4 @@
             ["dmdummy=cascade.executor.chatter:dismod_dummy"],
         ]
     },
->>>>>>> 706e1c8b
 )
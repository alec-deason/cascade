from math import nan
from pathlib import Path

import pandas as pd

from cascade.core import getLoggers
from cascade.core.subprocess_utils import run_with_logging
from cascade.dismod.constants import COMMAND_IO
from cascade.executor.dismod_runner import DismodATException
from cascade.model import Model
from cascade.model.object_wrapper import ObjectWrapper

CODELOG, MATHLOG = getLoggers(__name__)


class Session:
    """
    A Session interacts with Dismod-AT. It estimates fits,
    predicts rates, and simulates. Collaborates with the ObjectWrapper
    to manipulate the DismodFile.
    """
    def __init__(self, locations, parent_location, filename):
        """
        A session represents a connection with a Dismod-AT backend through
        a single Dismod-AT db file, the sqlite file it uses for input and
        output.

        Args:
            locations (pd.DataFrame): Both the model and data refer to a
                hierarchy of locations. Supply those as a DataFrame
                with ``location_id`` as an integer, ``parent_id`` as an integer,
                and an optional ``name`` as a string.
            parent_location (int): The session uses parent location to subset
                data, but it isn't in the model. This is a location ID supplied
                in the locations argument.
            filename (str|Path): Location of the Dismod db to overwrite.
        """
        assert isinstance(locations, pd.DataFrame)
        assert isinstance(parent_location, int)
        assert isinstance(filename, (Path, str))

        self._filename = filename
        self._objects = ObjectWrapper(locations, parent_location, filename)
        self._options = dict()

    def fit(self, model, data, initial_guess=None):
        """This is a fit without a predict. If the model
        has random effects, this optimizes over both fixed
        and random effects.

        Args:
            model (Model): A model, possibly without scale vars.
            data (pd.DataFrame): Data to fit.
            initial_guess (Var): Starting point to look for solutions. If not
                given, then the mean of the priors is taken as the initial
                guess.

        Returns:
            DismodGroups[Var]: A set of fit var.
        """
        if model.random_effect:
            MATHLOG.info(f"Running fit both.")
            return self._fit("both", model, data, initial_guess)
        else:
            MATHLOG.info(f"Running fit fixed.")
            return self._fit("fixed", model, data, initial_guess)

    def fit_fixed(self, model, data, initial_guess=None):
        """Fits a model without optimizing over any random effects.
        It does apply constant child value priors, but other random effects
        are constrained to zero. (This is equivalent to fitting with
        ``bound_random`` equal to zero.) This is useful when one uses fitting
        with no random effects as a starting point for fitting with
        random effects.

        Args:
            model (Model): A model, possibly without scale vars.
            data (pd.DataFrame): Data to fit.
            initial_guess (Var): Starting point to look for solutions. If not
                given, then the mean of the priors is taken as the initial
                guess.

        Returns:
            DismodGroups[Var]: A set of fit var.
        """
        return self._fit("fixed", model, data, initial_guess)

    def fit_random(self, model, data, initial_guess=None):
        """
        Fits the data with the model.
        This optimizes the random effects with the fixed effects set to their
        starting values. The fixed effects are unchanged.

        Args:
            model (Model): A model, possibly without scale vars.
            data (pd.DataFrame): Data to fit.
            initial_guess (Var): Starting point to look for solutions. If not
                given, then the mean of the priors is taken as the initial
                guess.

        Returns:
            DismodGroups[Var]: A set of fit var.
        """
        return self._fit("random", model, data, initial_guess)

    def _fit(self, fit_level, model, data, initial_guess):
        if initial_guess:
            misalignment = model.check_alignment(initial_guess)
            if misalignment:
                raise RuntimeError(f"Model and initial guess are misaligned: {misalignment}.")
        data = Session._amend_data_input(data)
        self.setup_model_for_fit(model, data, initial_guess)
        if initial_guess is not None:
            MATHLOG.info(f"Setting initial value for search from user argument.")
            self._objects.start_var = initial_guess
        # else use the one generated by the call to init, coming from the mean.
        dm_out, dm_err = self._run_dismod(["fit", fit_level])
        return FitResult(self._objects, self._objects.fit_var, dm_out, dm_err)

    def setup_model_for_fit(self, model, data=None, initial_guess=None):
        """Writes a model and options to a db file and runs init on it.
        This isn't normally run in the course of work but can be helpful
        if you want to tweak the db file before running a fit.

        Args:
            model (Model): The model object.
            data (pd.DataFrame|None): Can be None.
            initial_guess (Var|None): Initial values, can be None.
        """
        data = Session._point_age_time_to_interval(data)
        self._objects.model = model
        self._objects.set_option(**self._options)
        self._objects.data = data
        self._run_dismod(["init"])
        if model.scale_set_by_user:
            self._objects.scale_var = model.scale
        elif initial_guess is not None:
            self._objects.scale_var = initial_guess
        else:
            # Assign to the private variable because setting the property
            # indicates that the user of the API wants to set their own scale
            # instead of using the one Dismod-AT calculates during init.
            model._scale = self._objects.scale_var

    def predict(self, var, avgint, parent_location, weights=None, covariates=None):
        """Given rates, calculated the requested average integrands.

        Args:
            var (DismodGroups): Var objects with rates.
            avgint (pd.DataFrame): Request data in these ages, times, and
                locations. Columns are ``integrand`` (str), ``location``
                (location_id), ``age_lower`` (float), ``age_upper`` (float),
                ``time_lower`` (float), ``time_upper`` (float). The integrand
                should be one of the names in IntegrandEnum.
            parent_location: The id of the parent location.
            weights (Dict[Var]): Weights are estimates of ``susceptible``,
                ``with_condition``, and ``total`` populations, used to bias
                integrands with age or time extent. Each one is a single
                Var object.
            covariates (List[Covariate]): A list of Covariates, so that we know
                the name and reference value for each.

        Returns:
            (pd.DataFrame, pd.DataFrame): The predicted avgints, and a dataframe
            of those not predicted because their covariates are greater than
            ``max_difference`` from the ``reference`` covariate value.
            Columns in the ``predicted`` are ``sample_index``,
            ``mean`` (this is the value), ``location``, ``integrand``,
            ``age_lower``, ``age_upper``, ``time_lower``, ``time_upper``.
        """
        self._check_vars(var)
        model = Model.from_var(var, parent_location, weights=weights, covariates=covariates)
        avgint = Session._point_age_time_to_interval(avgint)
        self._objects.model = model
        self._objects.set_option(**self._options)
        self._objects.avgint = avgint

        self._run_dismod(["init"])
        self._objects.truth_var = var
        self._run_dismod(["predict", "truth_var"])
        predicted, not_predicted = self._objects.predict
        return predicted, not_predicted

    def simulate(self, model, data, fit_var, simulate_count):
        """Simulates posterior distribution for model variables.

        This is described in several places:
        https://bradbell.github.io/dismod_at/doc/posterior.htm
        https://bradbell.github.io/dismod_at/doc/simulate_command.htm
        https://bradbell.github.io/dismod_at/doc/user_posterior.py.htm

        Args:
            model (Model): A model. The mean of the prior is ignored.
            data (DataFrame): Same format as for a fit.
            fit_var (Var): A set of model variables around which to simulate.
            simulate_count (int): Number of simulations to generate.

        Returns:
            (DataFrame, Groups of SmoothGrids): These are the data simulations
            and the prior simulations. The former are stacked in a dataframe
            with an index, and the latter are in a DismodGroups container
            of SmoothGrids.
        """
        # Ensure data has name, nu, eta, time_upper and lower.
        data = Session._amend_data_input(data)
        if fit_var:
            misalignment = model.check_alignment(fit_var)
            if misalignment:
                raise RuntimeError(f"Model and fit var are misaligned: {misalignment}.")
        self.setup_model_for_fit(model, data, fit_var)
        self._objects.truth_var = fit_var
        self._run_dismod(["simulate", simulate_count])
        return SimulateResult(self._objects, simulate_count, model, data)

    def sample(self, simulate_result):
        """Given that a simulate has been run, make samples.

        Args:
            simulate_result (SimulateResult): Output of a simulate command.

        Returns:
            DismodGroups[Var] with multiple samples.
        """
        self._run_dismod(["sample", "simulate", simulate_result.count])
        return self._objects.samples

    def set_option(self, **kwargs):
        self._options.update(kwargs)
        if self._objects.dismod_file:
            self._objects.set_option(**self._options)

    def _run_dismod(self, command):
        """Pushes tables to the db file, runs Dismod-AT, and refreshes
        tables written."""
        self._objects.flush()
        CODELOG.debug(f"Running Dismod-AT {command}")
        with self._objects.close_db_while_running():
            str_command = [str(c) for c in command]
<<<<<<< HEAD
            full_command = ["dmdismod", str(self._filename)] + str_command
            return_code, stdout, stderr = run_with_logging(full_command)
            assert return_code == 0, f"return code is {return_code}"
=======
            return_code, stdout, stderr = run_with_async_logging(
                ["dmdismod", str(self._filename)] + str_command)

        self._check_dismod_command(str_command[0])
        assert return_code == 0, f"return code is {return_code}"
>>>>>>> dfe58c71
        if command[0] in COMMAND_IO:
            self._objects.refresh(COMMAND_IO[command[0]].output)
        return stdout, stderr

    def _check_dismod_command(self, command):
        log = self._objects.log
        if len(log) == 0 or f"end {command}" not in log.message.iloc[-1]:
            raise DismodATException(f"DismodAt failed to complete '{command}' command")

    @staticmethod
    def _check_vars(var):
        for group_name, group in var.items():
            for key, one_var in group.items():
                one_var.check(f"{group_name}-{key}")

    @staticmethod
    def _point_age_time_to_interval(data):
        if data is None:
            return
        for at in ["age", "time"]:  # Convert from point ages and times.
            for lu in ["lower", "upper"]:
                if f"{at}_{lu}" not in data.columns and at in data.columns:
                    data = data.assign(**{f"{at}_{lu}": data[at]})
        return data.drop(columns={"age", "time"} & set(data.columns))

    @staticmethod
    def _amend_data_input(data):
        """If the data comes in without optional entries, add them.
        This doesn't translate to internal IDs for Dismod-AT. It rectifies
        the input, and this is how it should be saved or passed to another tool.
        """
        data = Session._point_age_time_to_interval(data)

        if "name" not in data.columns:
            data = data.assign(name=data.index.astype(str))
        else:
            null_names = data[data.name.isnull()]
            if not null_names.empty:
                raise RuntimeError(f"There are some data values that lack data names. {null_names}")

        if "hold_out" not in data.columns:
            data = data.assign(hold_out=0)
        for additional in ["nu", "eta"]:
            if additional not in data.columns:
                data = data.assign(**{additional: nan})
        return data


class FitResult:
    """Outcome of a Dismod-AT fit"""
    def __init__(self, file_objects, fit_var, dm_out, dm_err):
        self._file_objects = file_objects
        self._fit_var = fit_var
        self.dismod_out = dm_out
        self.dismod_err = dm_err

    @property
    def success(self):
        return "Optimal Solution Found" in self.dismod_out

    @property
    def fit(self):
        """All model variables. This is a DismodGroups instance."""
        return self._fit_var

    @property
    def prior_residuals(self):
        """The difference between model variables and their prior means.
        Prior residuals in a DismodGroups instance."""
        return self._file_objects.prior_residuals

    @property
    def data_residuals(self):
        """The difference between input data and output estimates of data.
        A DataFrame of residuals, identified by name from input data."""
        return self._file_objects.data_residuals

    @property
    def fit_data(self):
        """Which of the data points were fit."""
        raise NotImplementedError(f"Cannot retrieve fit data subset.")

    @property
    def excluded_data(self):
        """Which of the data points were excluded due
        to hold outs or covariates."""
        raise NotImplementedError(f"Cannot retrieve excluded data points.")


class SimulateResult:
    """Outcome of a Dismod-AT Simulate."""
    def __init__(self, file_objects, count, model, data):
        self._file_objects = file_objects
        self._count = count
        self._model = model
        self._data = data

    @property
    def count(self):
        return self._count

    def simulation(self, index):
        """Retrieve one of the simulations as a model and data.

        Args:
            index (int): Which simulation to retrieve, zero-based.

        Returns:
            Model, Data: A new model and data, modified to be
            the Nth simulation.
        """
        return self._file_objects.read_simulation_model_and_data(self._model, self._data, index)<|MERGE_RESOLUTION|>--- conflicted
+++ resolved
@@ -236,17 +236,11 @@
         CODELOG.debug(f"Running Dismod-AT {command}")
         with self._objects.close_db_while_running():
             str_command = [str(c) for c in command]
-<<<<<<< HEAD
-            full_command = ["dmdismod", str(self._filename)] + str_command
-            return_code, stdout, stderr = run_with_logging(full_command)
-            assert return_code == 0, f"return code is {return_code}"
-=======
-            return_code, stdout, stderr = run_with_async_logging(
+            return_code, stdout, stderr = run_with_logging(
                 ["dmdismod", str(self._filename)] + str_command)
 
         self._check_dismod_command(str_command[0])
         assert return_code == 0, f"return code is {return_code}"
->>>>>>> dfe58c71
         if command[0] in COMMAND_IO:
             self._objects.refresh(COMMAND_IO[command[0]].output)
         return stdout, stderr

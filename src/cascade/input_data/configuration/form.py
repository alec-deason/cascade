"""A representation of the configuration form we expect to receive from EpiViz.
The hope is that this form will do as much validation and precondition checking
as is feasible within the constraint that it must be able to validate a full
EpiViz parameter document in significantly less than one second. This is
because it will be used as part of a web service which gates EpiViz submissions
and must return in near real time.

The Configuration class is the root of the form.

"""
import numpy as np

from cascade.core.form import (
    Form,
    IntField,
    FloatField,
    StrField,
    StringListField,
    ListField,
    OptionField,
    FormList,
    Dummy,
)
from cascade.model import priors

from cascade.core.log import getLoggers

CODELOG, MATHLOG = getLoggers(__name__)


class SmoothingPrior(Form):
    def __init__(self, *args, **kwargs):
        super().__init__(*args, **kwargs)
        self.prior_object = None

    prior_type = OptionField(["dage", "dtime", "value"])
    age_lower = FloatField(nullable=True, display="Age lower")
    age_upper = FloatField(nullable=True, display="Age upper")
    time_lower = FloatField(nullable=True, display="Time lower")
    time_upper = FloatField(nullable=True, display="Time upper")
    density = OptionField(
        ["uniform", "gaussian", "laplace", "students", "log_gaussian", "log_laplace", "log_students"], display="Density"
    )
    min = FloatField(nullable=True, default=float("-inf"), display="Min")
    mean = FloatField(nullable=True, display="Mean")
    max = FloatField(nullable=True, default=float("inf"), display="Max")
    std = FloatField(nullable=True, display="Std")
    nu = FloatField(nullable=True)
    eta = FloatField(nullable=True)

    def _full_form_validation(self, root):  # noqa: C901 too complex
        errors = []

        if not self.is_field_unset("age_lower") and not self.is_field_unset("age_lower"):
            if self.age_lower > self.age_upper:
                errors.append("age_lower must be less than or equal to age_upper")
        if not self.is_field_unset("time_lower") and not self.is_field_unset("time_lower"):
            if self.time_lower > self.time_upper:
                errors.append("time_lower must be less than or equal to time_upper")

        try:
            lower = self.min
            upper = self.max
            mean = self.mean
            if mean is None and (np.isinf(lower) or np.isinf(upper)):
                mean = max(lower, 0)
            std = self.std

            if self.nu is None:
                if self.density == "students" and not root.is_field_unset("students_dof"):
                    nu = root.students_dof.priors
                elif self.density == "log_students" and not root.is_field_unset("log_students_dof"):
                    nu = root.log_students_dof.priors
                else:
                    nu = None
            else:
                nu = self.nu

            if self.eta is None:
                if not root.is_field_unset("eta"):
                    eta = root.eta.priors
                else:
                    eta = None
            else:
                eta = self.eta

            if self.density == "uniform":
                self.prior_object = priors.Uniform(lower, upper, mean)
            elif self.density == "gaussian":
                self.prior_object = priors.Gaussian(mean, std, lower, upper)
            elif self.density == "laplace":
                self.prior_object = priors.Laplace(mean, std, lower, upper)
            elif self.density == "students":
                self.prior_object = priors.StudentsT(mean, std, nu, lower, upper)
            elif self.density == "log_gaussian":
                self.prior_object = priors.LogGaussian(mean, std, eta, lower, upper)
            elif self.density == "log_laplace":
                self.prior_object = priors.LogLaplace(mean, std, eta, lower, upper)
            elif self.density == "log_students":
                self.prior_object = priors.LogStudentsT(mean, std, nu, eta, lower, upper)
            else:
                errors.append(f"Unknown density '{self.density}'")
        except priors.PriorError as e:
            errors.append(f"Parameters incompatible with density '{self.density}': {str(e)}")

        return errors


class SmoothingPriorGroup(Form):
    dage = SmoothingPrior(name_field="prior_type", nullable=True, display="Age diff")
    dtime = SmoothingPrior(name_field="prior_type", nullable=True, display="Time diff")
    value = SmoothingPrior(name_field="prior_type", display="Values")


class Smoothing(Form):
    rate = OptionField(["pini", "iota", "rho", "chi", "omega"], "Rate")
    location = IntField(nullable=True)
    age_grid = StringListField(constructor=float, nullable=True, display="Age grid")
    time_grid = StringListField(constructor=float, nullable=True, display="Time grid")
    default = SmoothingPriorGroup(display="Defaults")
    mulstd = SmoothingPriorGroup(nullable=True, display="MulStd")
    detail = FormList(SmoothingPrior, nullable=True, display="Detail")

    custom_age_grid = Dummy()
    custom_time_grid = Dummy()

    def _full_form_validation(self, root):
        errors = []

        if self.rate == "pini":
            if not self.is_field_unset("age_grid") and len(self.age_grid) != 1:
                errors.append("Pini must have exactly one age point")
        else:
            age_grid = self.age_grid or root.model.default_age_grid
            if len(age_grid) > 1 and self.default.is_field_unset("dage"):
                errors.append("You must supply a default age diff prior if the smoothing has extent over age")

        time_grid = self.time_grid or root.model.default_time_grid
        if len(time_grid) > 1 and self.default.is_field_unset("dtime"):
            errors.append("You must supply a default time diff prior if the smoothing has extent over time")

        if self._container._name == "rate":
            # This validation only makes sense for Fixed Effects not Random Effects
            # TODO This repeats validation logic in cascade.model.rates but I don't see a good way to bring that in here
            is_negative = True
            is_positive = True
            for prior in [self.default.value] + [p for p in self.detail or [] if p.prior_type == "value"]:
                is_negative = is_negative and prior.min == 0 and prior.max == 0
                is_positive = is_positive and prior.min > 0
                if prior.min < 0:
                    errors.append("Rates must be constrained to be >= 0 at all points. Add or correct the lower bound")
                    break

            if self.rate in ["iota", "rho"]:
                if not (is_negative or is_positive):
                    errors.append(f"Rate {self.rate} must be either fully positive or constrained to zero")

        return errors


class StudyCovariate(Form):
    # Haven't seen if this is a string or an ID for the column in the bundle.
    study_covariate_id = IntField(display="Covariate")

    measure_id = IntField(display="Measure")
    mulcov_type = OptionField(["rate_value", "meas_value", "meas_std"], display="Multiplier type")
    transformation = IntField(display="Transformation")
    at_dependence = IntField(display="AT dependence")

    age_grid = StringListField(constructor=float, nullable=True, display="Age grid")
    time_grid = StringListField(constructor=float, nullable=True, display="Time grid")
    default = SmoothingPriorGroup(display="Defaults")
    mulstd = SmoothingPriorGroup(nullable=True, display="MulStd")
    detail = FormList(SmoothingPrior, nullable=True, display="Detail")

    custom_age_grid = Dummy()
    custom_time_grid = Dummy()


class CountryCovariate(Form):
    country_covariate_id = IntField(display="Covariate")

    measure_id = IntField(display="Measure")
    mulcov_type = OptionField(["rate_value", "meas_value", "meas_std"], display="Multiplier type")
    transformation = IntField(display="Transformation")
    at_dependence = IntField(display="AT dependence")

    age_grid = StringListField(constructor=float, nullable=True, display="Age grid")
    time_grid = StringListField(constructor=float, nullable=True, display="Time grid")
    default = SmoothingPriorGroup(display="Defaults")
    mulstd = SmoothingPriorGroup(nullable=True, display="MulStd")
    detail = FormList(SmoothingPrior, nullable=True, display="Detail")

    custom_age_grid = Dummy()
    custom_time_grid = Dummy()


class Model(Form):
    modelable_entity_id = IntField()
    model_version_id = IntField(nullable=True)
    minimum_meas_cv = FloatField(nullable=True)
    add_csmr_cause = IntField(nullable=True, display="CSMR cause")
    title = StrField(nullable=True, display="Title")
    description = StrField(nullable=True, display="Description")
    bundle_id = IntField(nullable=True, display="Data bundle")
    drill = OptionField(["cascade", "drill"], display="Drill")
    drill_location = IntField(display="Drill location")
    drill_sex = OptionField([1, 2], constructor=int, nullable=True, display="Drill sex")
    birth_prev = OptionField([0, 1], constructor=int, nullable=True, default=0, display="Prevalence at birth")
    default_age_grid = StringListField(constructor=float, display="(Cascade) Age grid")
    default_time_grid = StringListField(constructor=float, display="(Cascade) Time grid")
<<<<<<< HEAD
    rate_case = Dummy()
=======
    rate_case = OptionField(
        ["iota_zero_rho_pos", "iota_pos_rho_zero", "iota_zero_rho_zero", "iota_pos_rho_pos"],
        nullable=True,
        default="iota_pos_rho_zero",
        display="(Advanced) Rate case",
    )
    constrain_omega = OptionField([0, 1], constructor=int, nullable=False, display="Constrain other cause mortality")
    exclude_data_for_param = ListField(constructor=int, nullable=True, display="Exclude data for parameter")
>>>>>>> 09e7fb26

    def _full_form_validation(self, root):
        errors = []

        if self.drill == "drill":
            if self.is_field_unset("drill_location"):
                errors.append("For a drill, please specify Drill location.")
            if self.is_field_unset("drill_sex"):
                errors.append("For a drill, please specify Drill sex.")

        return errors


class Eta(Form):
    priors = FloatField(nullable=True)
    data = FloatField(nullable=True)


class StudentsDOF(Form):
    priors = FloatField(nullable=True)
    data = FloatField(nullable=True)


class Policies(Form):
    estimate_emr_from_prevalence = OptionField(
        [0, 1], constructor=int, default=0, display="Estimate EMR from prevalance", nullable=True
    )
    use_weighted_age_group_midpoints = OptionField([1, 0], default=1, constructor=int, nullable=True)
    number_of_fixed_effect_samples = IntField(default=10, nullable=True)


class Configuration(Form):
    """ The root Form of the whole configuration tree.

    Example:
        >>> input_data = json.loads(json_blob)
        >>> form = Configuration(input_data)
        >>> errors = form.validate_and_normalize()
        >>> if errors:
                print(errors)
                raise Exception("Woops")
            else:
                print(f"Ready to configure a model for {form.model.modelable_entity_id}")

    """

    model = Model(display="Model", validation_priority=5)
    policies = Policies(display="Policies")
    gbd_round_id = IntField(display="GBD Round ID")
    random_effect = FormList(Smoothing, nullable=True, display="Random effects")
    rate = FormList(Smoothing, display="Rates")
    study_covariate = FormList(StudyCovariate, display="Study covariates")
    country_covariate = FormList(CountryCovariate, display="Country covariates")
    eta = Eta(validation_priority=5)
    students_dof = StudentsDOF(validation_priority=5)
    log_students_dof = StudentsDOF(validation_priority=5)
    csmr_cod_output_version_id = IntField()

    csmr_mortality_output_version_id = Dummy()
    location_set_version_id = Dummy()
    min_cv = FormList(Dummy)
    min_cv_by_rate = FormList(Dummy)
    re_bound_location = FormList(Dummy)
    derivative_test = Dummy()
    max_num_iter = Dummy()
    print_level = Dummy()
    accept_after_max_steps = Dummy()
    tolerance = Dummy()
    data_eta_by_integrand = Dummy()
    data_density_by_integrand = Dummy()
    config_version = Dummy()<|MERGE_RESOLUTION|>--- conflicted
+++ resolved
@@ -209,18 +209,10 @@
     birth_prev = OptionField([0, 1], constructor=int, nullable=True, default=0, display="Prevalence at birth")
     default_age_grid = StringListField(constructor=float, display="(Cascade) Age grid")
     default_time_grid = StringListField(constructor=float, display="(Cascade) Time grid")
-<<<<<<< HEAD
-    rate_case = Dummy()
-=======
-    rate_case = OptionField(
-        ["iota_zero_rho_pos", "iota_pos_rho_zero", "iota_zero_rho_zero", "iota_pos_rho_pos"],
-        nullable=True,
-        default="iota_pos_rho_zero",
-        display="(Advanced) Rate case",
-    )
     constrain_omega = OptionField([0, 1], constructor=int, nullable=False, display="Constrain other cause mortality")
     exclude_data_for_param = ListField(constructor=int, nullable=True, display="Exclude data for parameter")
->>>>>>> 09e7fb26
+
+    rate_case = Dummy()
 
     def _full_form_validation(self, root):
         errors = []

--- conflicted
+++ resolved
@@ -179,12 +179,9 @@
     gbd_round_id = IntField()
     random_effect = FormList(Smoothing, nullable=True)
     rate = FormList(Smoothing)
-<<<<<<< HEAD
     study_covariate = FormList(StudyCovariate)
     country_covariate = FormList(CountryCovariate)
-=======
     eta = Eta()
->>>>>>> 9443caa9
 
     csmr_cod_output_version_id = Dummy()
     csmr_mortality_output_version_id = Dummy()

"""This module provides tools for working directly with bundle data in the external databases. Code which wants to
manipulate the bundles directly in the database should live here but bundle code which does not need to access the
databases directly should live outside the db package and use the functions here to retrieve the data in normalized
form.
"""

import logging

import pandas as pd

from cascade.core.db import cursor, connection

CODELOG = logging.getLogger(__name__)

# FIXME: There is a shared function that get's the official mapping, I think. Or an sql query at least.
MEASURES = {6: "incidence", 9: "mtexcess"}


def _bundle_is_frozen(execution_context):
    """Checks if data for the current model_version_id already exists in tier 3.
    """

    model_version_id = execution_context.parameters.model_version_id
    query = """
    select exists(
             select * from epi.t3_model_version_dismod
             where model_version_id = %(model_version_id)s
    )
    """
    with cursor(execution_context) as c:
        c.execute(query, args={"model_version_id": model_version_id})
        exists = c.fetchone()[0]

    return exists == 1


def _get_bundle_id(execution_context):
    """Gets the bundle id associated with the current model_version_id.
    """
    model_version_id = execution_context.parameters.model_version_id

    query = f"""
    SELECT bundle_id
    FROM epi.model_version
    WHERE model_version_id = %(model_version_id)s
    """

    with cursor(execution_context) as c:
        CODELOG.debug(f"Looking up bundle_id for model_version_id {model_version_id}")
        c.execute(query, args={"model_version_id": model_version_id})
        bundle_ids = list(c)

        if not bundle_ids:
            raise ValueError(f"No bundle_id associated with model_version_id {model_version_id}")

        if len(bundle_ids) > 1:
            raise ValueError(f"Multiple bundle_ids associated with model_version_id {model_version_id}")

        return bundle_ids[0][0]


def _get_bundle_data(execution_context, bundle_id, tier=3):
    """Downloads the tier 2 or 3 data for the bundle associated with the current model_version_id.
    """

    if tier == 2:
        database = execution_context.parameters.bundle_database
        table = "epi.bundle_dismod"
    elif tier == 3:
        database = execution_context.parameters.database
        table = "epi.t3_model_version_dismod"
    else:
        raise ValueError(f"Only tiers 2 and 3 are supported")

    query = f"""
    SELECT
         bundle_id ,
         seq ,
         request_id ,
         input_type_id ,
         nid ,
         underlying_nid ,
         location_id,
         sex_id ,
         year_start ,
         year_end ,
         age_start,
         age_end ,
         measure_id ,
         source_type_id ,
         sampling_type_id,
         representative_id ,
         urbanicity_type_id ,
         recall_type_id ,
         recall_type_value ,
         unit_type_id ,
         unit_value_as_published ,
         uncertainty_type_id ,
         uncertainty_type_value ,
         mean ,
         lower ,
         upper ,
         standard_error ,
         effective_sample_size ,
         sample_size ,
         cases ,
         design_effect,
         outlier_type_id
        FROM
         {table}
        WHERE
         bundle_id = %(bundle_id)s and
         input_type_id NOT IN(5,6) and
         outlier_type_id IN (0,1)
         """
    with connection(database=database) as c:
        bundle_data = pd.read_sql(query, c, params={"bundle_id": bundle_id})
        CODELOG.debug(f"Downloaded {len(bundle_data)} lines of bundle_id {bundle_id} from '{database}'")

    return bundle_data


def _get_study_covariates(execution_context, bundle_id, tier=3):
    """Downloads the tier 2 or 3 study covariate mappings for the bundle associated with the current model_version_id.
    """

    if tier == 2:
        database = execution_context.parameters.bundle_database
        table = "epi.bundle_dismod_study_covariate"
    elif tier == 3:
        database = execution_context.parameters.database
        table = "epi.t3_model_version_study_covariate"
    else:
        raise ValueError(f"Only tiers 2 and 3 are supported")

    query = f"""
    SELECT
        bundle_id,
        seq,
        study_covariate_id
    FROM
        {table}
    WHERE
        bundle_id = %(bundle_id)s
         """
    with connection(database=database) as c:
        covariates = pd.read_sql(query, c, params={"bundle_id": bundle_id})
        CODELOG.debug(
            f"Downloaded {len(covariates)} lines of study covariates for bundle_id {bundle_id} from '{database}'"
        )

    return covariates


def _upload_bundle_data_to_tier_3(cursor, model_version_id, bundle_data):
    """Uploads bundle data to tier 3 attached to the current model_version_id.
    """

    insert_query = f"""
    INSERT INTO epi.t3_model_version_dismod (
        model_version_id,
        bundle_id ,
        seq ,
        request_id ,
        input_type_id ,
        nid ,
        underlying_nid ,
        location_id,
        sex_id ,
        year_start ,
        year_end ,
        age_start,
        age_end ,
        measure_id ,
        source_type_id ,
        sampling_type_id,
        representative_id ,
        urbanicity_type_id ,
        recall_type_id ,
        recall_type_value ,
        unit_type_id ,
        unit_value_as_published ,
        uncertainty_type_id ,
        uncertainty_type_value ,
        mean ,
        lower ,
        upper ,
        standard_error ,
        effective_sample_size ,
        sample_size ,
        cases ,
        design_effect,
        outlier_type_id
    ) VALUES (
        {model_version_id}, {", ".join(["%s"]*32)}
    )
    """

<<<<<<< HEAD
    cursor.executemany(insert_query, bundle_data.values)
=======
    bundle_data = bundle_data.where(pd.notnull(bundle_data), None)
    cursor.executemany(insert_query, bundle_data.values.tolist())
>>>>>>> d0c293dd

    CODELOG.debug(f"uploaded {len(bundle_data)} lines of bundle data")


def _upload_study_covariates_to_tier_3(cursor, model_version_id, covariate_data):
    """Uploads study covariate mappings to tier 3 attached to the current model_version_id.
    """

    insert_query = f"""
    INSERT INTO epi.t3_model_version_study_covariate (
        model_version_id,
        bundle_id,
        seq,
        study_covariate_id
    ) VALUES (
        {model_version_id}, %s, %s, %s
    )
    """

    cursor.executemany(insert_query, covariate_data.values.tolist())

    CODELOG.debug(f"uploaded {len(covariate_data)} lines of covariate")


def freeze_bundle(execution_context) -> bool:
    """Freezes the bundle data attached to the current model_version_id if necessary.

    The freezing process works as follows:
    If there is any data in the tier 3 table for the model_version_id then it is assumed to already be frozen.
    Otherwise download all data for the bundle from the tier 2 table in the main epi database and reupload it
    to the dismodAT database (ie. promote it).

    Returns:
      True if any data was promoted and False otherwise
    """

    model_version_id = execution_context.parameters.model_version_id

    database = execution_context.parameters.database
    if _bundle_is_frozen(execution_context):
        CODELOG.info(
            f"Bundle data for model_version_id {model_version_id} on '{database}' already frozen, doing nothing."
        )
        return False
    else:
        CODELOG.info(f"Freezing bundle data for model_version_id {model_version_id} on '{database}'")
        bundle_id = _get_bundle_id(execution_context)
        bundle_data = _get_bundle_data(execution_context, bundle_id, tier=2)
        covariate_data = _get_study_covariates(execution_context, bundle_id, tier=2)
        with cursor(execution_context) as c:
            _upload_bundle_data_to_tier_3(c, model_version_id, bundle_data)
            _upload_study_covariates_to_tier_3(c, model_version_id, covariate_data)
        return True


def _normalize_measures(data):
    """Transform measure_ids into canonical measure names
    """
    data = data.copy()
    data["measure"] = data.measure_id.apply(MEASURES.get)
    return data


def _normalize_sex(data):
    """Transform sex_ids into strings
    """
    data = data.copy()
    data["sex"] = data.sex_id.apply({1: "Male", 2: "Female", 3: "Both"}.get)
    return data


def _normalize_bundle_data(data):
    """Normalize bundle columns, strip extra columns and index on `seq`
    """
    data = _normalize_measures(data)
    data = _normalize_sex(data)

    data = data.set_index("seq")

    cols = ["measure", "mean", "sex", "standard_error", "age_start", "age_end", "year_start", "year_end"]

    return data[cols]


def _covariate_ids_to_names(execution_context, study_covariates):
    """Convert study_covariate_ids to canonical study covariate names
    """
    study_covariate_ids = list(study_covariates.study_covariate_id.unique())
    study_covariates = study_covariates.rename(columns={"study_covariate_id": "name"})

    if study_covariate_ids:
        query = """
        select study_covariate_id, study_covariate
        from epi.study_covariate
        where study_covariate_id in %(covariate_ids)s
        """
        with cursor(execution_context) as c:
            c.execute(query, args={"covariate_ids": study_covariate_ids})
            covariate_mapping = dict(list(c))

        study_covariates["name"] = study_covariates.name.apply(covariate_mapping.get)

    return study_covariates


def _normalize_covariate_data(execution_context, study_covariates):
    study_covariates = _covariate_ids_to_names(execution_context, study_covariates)

    study_covariates = study_covariates.set_index("seq")

    return study_covariates.name


def bundle_with_study_covariates(execution_context, bundle_id=None, tier=3):
    """Get bundle data with associated study covariate labels.

    Args:
        execution_context (ExecutionContext): The context within which to make the query
        bundle_id (int): Bundle to load. Defaults to the bundle associated with the context
        tier (int): Tier to load data from. Defaults to 3 (frozen data) but will also accept 2 (scratch space)

    Returns:
        A tuple of (bundle data, study covariate labels) where the bundle data is a pd.DataFrame and the labels are a
        pd.Series with an index aligned with the bundle data
    """
    if bundle_id is None:
        bundle_id = _get_bundle_id(execution_context)

    bundle = _get_bundle_data(execution_context, bundle_id, tier=tier)
    bundle = _normalize_bundle_data(bundle)

    covariate_data = _get_study_covariates(execution_context, bundle_id, tier=tier)
    covariate_data = _normalize_covariate_data(execution_context, covariate_data)

    return (bundle, covariate_data)<|MERGE_RESOLUTION|>--- conflicted
+++ resolved
@@ -196,12 +196,8 @@
     )
     """
 
-<<<<<<< HEAD
-    cursor.executemany(insert_query, bundle_data.values)
-=======
     bundle_data = bundle_data.where(pd.notnull(bundle_data), None)
     cursor.executemany(insert_query, bundle_data.values.tolist())
->>>>>>> d0c293dd
 
     CODELOG.debug(f"uploaded {len(bundle_data)} lines of bundle data")
 

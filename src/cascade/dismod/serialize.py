"""
Converts the internal representation to a Dismod File.
"""
import logging
import warnings
import time

import numpy as np
import pandas as pd

from cascade.dismod.db.metadata import IntegrandEnum, DensityEnum
from cascade.dismod.db.wrapper import DismodFile
from cascade.model.priors import Constant
from cascade.model.grids import unique_floats


LOGGER = logging.getLogger(__name__)


def model_to_dismod_file(model):
    """
    This is a one-way translation from a model context to a new Dismod file.
    It assumes a lot. One location, no covariates, and more.

    Args:
        model_context (ModelContext): The one big object.

    """
    bundle_fit = DismodFile()

    # Standard Density table.
    density_enum = enum_to_dataframe(DensityEnum)
    densities = pd.DataFrame({"density_name": density_enum["name"]})
    bundle_fit.density = densities

    # Standard integrand naming scheme.
    all_integrands = default_integrand_names()
    bundle_fit.integrand = all_integrands

    bundle_fit.covariate = bundle_fit.empty_table("covariate")
    LOGGER.debug(f"Covariate types {bundle_fit.covariate.dtypes}")

    # Defaults, empty, b/c Brad makes them empty.
    bundle_fit.nslist = bundle_fit.empty_table("nslist")
    bundle_fit.nslist_pair = bundle_fit.empty_table("nslist_pair")
    bundle_fit.mulcov = bundle_fit.empty_table("mulcov")

    bundle_fit.log = make_log_table()

    bundle_fit.node = make_node_table(model)

    non_zero_rates = [rate.name for rate in model.rates if rate.parent_smooth or rate.child_smoothings]
    if "iota" in non_zero_rates:
        if "rho" in non_zero_rates:
            value = "iota_pos_rho_pos"
        else:
            value = "iota_pos_rho_zero"
    else:
        if "rho" in non_zero_rates:
            value = "iota_zero_rho_pos"
        else:
            value = "iota_zero_rho_zero"
    bundle_fit.option = pd.DataFrame(
        {
            "option_name": ["parent_node_name", "rate_case"],
            "option_value": [bundle_fit.node.iloc[0]["node_name"], value],
        }
    )

    bundle_fit.data = make_data_table(model)

    # Include all data in the data_subset.
    bundle_fit.data_subset = pd.DataFrame({"data_id": np.arange(len(bundle_fit.data))})

    # Ages and times are used by Weight grids and smooth grids,
    # so pull all ages and times from those two objects in the
    # internal model. Skip weight grid here b/c assuming use constant.
    bundle_fit.age = make_age_table(model)
    bundle_fit.time = make_time_table(model)

    bundle_fit.weight, bundle_fit.weight_grid = simplest_weight()

    bundle_fit.prior, prior_id_func = make_prior_table(model, bundle_fit.density)
    bundle_fit.smooth, bundle_fit.smooth_grid, smooth_id_func = make_smooth_and_smooth_grid_tables(
        model, bundle_fit.age, bundle_fit.time, prior_id_func
    )

    def integrand_id_func(name):
        return int(bundle_fit.integrand.query("integrand_name==@name").integrand_id)

    # The avgint needs to be translated.
    bundle_fit.avgint = make_avgint_table(model, integrand_id_func)

    bundle_fit.rate, rate_id_func = make_rate_table(model, smooth_id_func)

    return bundle_fit


def enum_to_dataframe(enum_name):
    """Given an enum, return a dataframe with two columns, name and value."""
    return pd.DataFrame.from_records(
        np.array(
            [(measure, enum_value.value) for (measure, enum_value) in enum_name.__members__.items()],
            dtype=np.dtype([("name", object), ("value", np.int)]),
        )
    )


def default_integrand_names():
    # Converting an Enum to a DataFrame with specific parameters
    integrands = enum_to_dataframe(IntegrandEnum)
    df = pd.DataFrame({"integrand_name": integrands["name"]})
    df["minimum_meas_cv"] = 0.0
    return df


def make_log_table():
    return pd.DataFrame(
        {
            "message_type": ["command"],
            "table_name": np.array([None], dtype=np.object),
            "row_id": np.NaN,
            "unix_time": int(round(time.time())),
            "message": ["fit_no_covariates.py"],
        }
    )


def make_node_table(context):
    # Assume we have one location, so no parents.
    # If we had a hierarchy, that would be used to determine parents.
    if context.input_data.observations is not None and not context.input_data.observations.empty:
        unique_locations = context.input_data.observations["location_id"].unique()
        assert len(unique_locations) == 1
    else:
        warnings.warn("No observations in model, falling back to location_id in parameters")
        unique_locations = np.array([context.parameters.location_id])

    return pd.DataFrame({"node_name": unique_locations.astype(int).astype(str), "parent": np.array([np.NaN])})


def make_data_table(context):
    total_data = []
    if context.input_data.observations is not None:
        total_data.append(observations_to_data(context.input_data.observations))
    if context.input_data.constraints is not None:
        total_data.append(observations_to_data(context.input_data.constraints, hold_out=1))

    if total_data:
        total_data = pd.concat(total_data, ignore_index=True)
        # Why a unique string name?
        total_data["data_name"] = total_data.index.astype(str)
    else:
        total_data = pd.DataFrame(
            columns=[
                "integrand_id",
                "node_id",
                "density_id",
                "weight_id",
                "age_lower",
                "age_upper",
                "time_lower",
                "time_upper",
                "meas_value",
                "meas_std",
                "eta",
                "nu",
                "hold_out",
                "data_name",
            ]
        )
    return total_data


def simplest_weight():
    """Defines one weight for everything by defining it on one age-time point."""
    weight = pd.DataFrame({"weight_name": ["constant"], "n_age": [1], "n_time": [1]})
    weight_grid = pd.DataFrame({"weight_id": [0], "age_id": [0], "time_id": [0], "weight": [1.0]})
    return weight, weight_grid


def observations_to_data(observations_df, hold_out=0):
    """Turn an internal format into a Dismod format."""
    # Don't make the data_name here because could convert multiple observations.
    return pd.DataFrame(
        {
            "integrand_id": observations_df["measure"].apply(lambda x: IntegrandEnum[x].value),
            # Assumes one location_id.
            "node_id": 0,
            # Density is an Enum at this point.
            "density_id": observations_df["density"].apply(lambda x: x.value),
            # Translate weight from string
            "weight_id": 0,
            "age_lower": observations_df["age_start"],
            "age_upper": observations_df["age_end"],
            "time_lower": observations_df["year_start"].astype(np.float),
            "time_upper": observations_df["year_end"],
            "meas_value": observations_df["mean"],
            "meas_std": observations_df["standard_error"],
            "eta": np.NaN,
            "nu": np.NaN,
            "hold_out": hold_out,
        }
    )


def collect_priors(context):
    priors = set()

    for rate in context.rates:
        for smooth in rate.smoothings:
            for grid_name in ["d_age_priors", "d_time_priors", "value_priors"]:
                grid = getattr(smooth, grid_name)
                if grid:
                    ps = grid.priors
                    if grid_name == "value_priors":
                        # Constants on the value don't actually go in the
                        # prior table, so exclude them
                        ps = [p for p in ps if not isinstance(p, Constant)]
                    priors.update(ps)

    return priors


def collect_ages_or_times(context, to_collect="ages"):
    if to_collect not in ("ages", "times"):
        raise ValueError("to_collect must be either 'ages' or 'times'")

    values = []

    for rate in context.rates:
        for smooth in rate.smoothings:
            if to_collect == "ages":
                value = smooth.grid.ages
            else:
                value = smooth.grid.times
            values.extend(value)

    # Extreme values from the input data must also appear in the age/time table
    if to_collect == "ages" and context.input_data.ages:
        values.append(np.max(list(context.input_data.ages)))
        values.append(np.min(list(context.input_data.ages)))
    elif context.input_data.times:
        values.append(np.max(list(context.input_data.times)))
        values.append(np.min(list(context.input_data.times)))

    return sorted(unique_floats(values))


def make_age_table(context):
    ages = collect_ages_or_times(context, "ages")
    age_df = pd.DataFrame(ages, columns=["age"], dtype=float)
    age_df["age_id"] = age_df.index

    return age_df


def make_time_table(context):
    times = collect_ages_or_times(context, "times")
    time_df = pd.DataFrame(times, columns=["time"], dtype=float)
    time_df["time_id"] = time_df.index

    return time_df


def make_avgint_table(context, integrand_id_func):
    rows = []
    for integrand in context.outputs.integrands:
        if integrand.grid is not None:
            for a in integrand.grid.ages:
                for t in integrand.grid.times:
                    rows.append(
                        {
                            "integrand_id": integrand_id_func(integrand.name),
                            "age_lower": a,
                            "age_upper": a,
                            "time_lower": t,
                            "time_upper": t,
                            # Assuming using the first set of weights, which is constant.
                            "weight_id": 0,
                            # Assumes one location_id.
                            "node_id": 0,
                        }
                    )
    return pd.DataFrame(
        rows, columns=["integrand_id", "age_lower", "age_upper", "time_lower", "time_upper", "weight_id", "node_id"]
    )


def _prior_row(prior):
    row = {
        "prior_name": prior.name,
        "density": None,
        "lower": np.nan,
        "upper": np.nan,
        "mean": np.nan,
        "std": np.nan,
        "eta": np.nan,
        "nu": np.nan,
    }
    row.update(prior.parameters())
    row["density_name"] = row["density"]

    if row["eta"] is None:
        # For some distributions eta is a required parameter but for others
        # it is nullable and represents an offset to be used during
        # optimization. This let's us have None represent the missing
        # value in python
        row["eta"] = np.nan

    del row["density"]
    return row


def make_prior_table(context, density_table):
    priors = sorted(collect_priors(context))

    prior_table = pd.DataFrame(
        [_prior_row(p) for p in priors],
        columns=["prior_name", "density_name", "lower", "upper", "mean", "std", "eta", "nu"],
    )
    prior_table["prior_id"] = prior_table.index
    prior_table.loc[prior_table.prior_name.isnull(), "prior_name"] = prior_table.loc[
        prior_table.prior_name.isnull(), "prior_id"
    ].apply(lambda pid: f"prior_{pid}")

    prior_table["prior_id"] = prior_table.index
    prior_table = pd.merge(prior_table, density_table, on="density_name")
    # Make sure the index still matches the order in the priors list
    prior_table = prior_table.sort_values(by="prior_id").reset_index(drop=True)

    def prior_id_func(prior):
        return priors.index(prior)

    return prior_table.drop("density_name", "columns"), prior_id_func


def make_smooth_grid_table(smooth, prior_id_func):
    grid = smooth.grid

    rows = []
    if grid is not None:
        for year in grid.times:
            for age in grid.ages:
                row = {"age": float(age), "time": float(year), "const_value": np.nan}
                if smooth.value_priors:
                    prior = smooth.value_priors[age, year].prior
                    if isinstance(prior, Constant):
                        row["const_value"] = prior.value
                        row["value_prior_id"] = np.nan
                    else:
                        row["value_prior_id"] = prior_id_func(prior)
                else:
                    row["value_prior_id"] = np.nan
                if smooth.d_age_priors:
                    row["dage_prior_id"] = prior_id_func(smooth.d_age_priors[age, year].prior)
                else:
                    row["dage_prior_id"] = np.nan
                if smooth.d_time_priors:
                    row["dtime_prior_id"] = prior_id_func(smooth.d_time_priors[age, year].prior)
                else:
                    row["dtime_prior_id"] = np.nan
                rows.append(row)

    return pd.DataFrame(
        rows, columns=["age", "time", "const_value", "value_prior_id", "dage_prior_id", "dtime_prior_id"]
    )


def _smooth_row(name, smooth, grid, prior_id_func):
    if smooth.value_priors and smooth.value_priors.hyper_prior:
        mulstd_value_prior_id = prior_id_func(smooth.value_priors.hyper_prior)
    else:
        mulstd_value_prior_id = np.nan
    if smooth.d_age_priors and smooth.d_age_priors.hyper_prior:
        mulstd_dage_prior_id = prior_id_func(smooth.d_age_priors.hyper_prior)
    else:
        mulstd_dage_prior_id = np.nan
    if smooth.d_time_priors and smooth.d_time_priors.hyper_prior:
        mulstd_dtime_prior_id = prior_id_func(smooth.d_time_priors.hyper_prior)
    else:
        mulstd_dtime_prior_id = np.nan

    return {
        "smooth_name": name,
        "n_age": len(grid.age_id.unique()),
        "n_time": len(grid.time_id.unique()),
        "mulstd_value_prior_id": mulstd_value_prior_id,
        "mulstd_dage_prior_id": mulstd_dage_prior_id,
        "mulstd_dtime_prior_id": mulstd_dtime_prior_id,
    }


def covariate_multiplier_iter(context):
    """
    Covariate multipliers are stored in three places of the context.
    This iterates through those three places. The same covariate multiplier
    instance can be attached to more than one of those three places, and each
    time it creates a different covariate multiplier set of model variables.
    """
    # α according to Dismod-AT
    for rate in context.rates:
        for rate_mul in rate.covariate_multipliers:
            yield rate_mul, "rate_value", rate

    # β
    for val_integrand in context.outputs.integrands:
        for val_mul in val_integrand.value_covariate_multipliers:
            yield val_mul, "meas_value", val_integrand

    # γ
    for std_integrand in context.outputs.integrands:
        for std_mul in std_integrand.std_covariate_multipliers:
            yield std_mul, "meas_std", std_integrand


def smooth_iter(context):
    for rate in context.rates:
        for smooth in rate.child_smoothings + [rate.parent_smooth] if rate.parent_smooth else []:
            yield smooth

    for cov_multiplier, _, _ in covariate_multiplier_iter(context):
        yield cov_multiplier.smooth


def make_smooth_and_smooth_grid_tables(context, age_table, time_table, prior_id_func):
    grid_tables = []
    smooths = []
    smooth_rows = []
<<<<<<< HEAD

    for smooth in smooth_iter(context):
        grid_table = make_smooth_grid_table(smooth, prior_id_func)
        grid_table["smooth_id"] = len(smooths)
        grid_table = pd.merge_asof(grid_table.sort_values("age"), age_table, on="age").drop("age", "columns")
        grid_table = pd.merge_asof(grid_table.sort_values("time"), time_table, on="time").drop("time", "columns")
        smooth_rows.append(_smooth_row(f"smooth_{len(smooths)}", smooth, grid_table, prior_id_func))
        smooths.append(smooth)
        grid_tables.append(grid_table)
=======
    for rate in context.rates:
        for smooth in rate.child_smoothings + [rate.parent_smooth] if rate.parent_smooth else []:
            grid_table = make_smooth_grid_table(smooth, prior_id_func)
            grid_table["smooth_id"] = len(smooths)
            grid_table = pd.merge_asof(grid_table.sort_values("age"), age_table, on="age").drop("age", "columns")
            grid_table = pd.merge_asof(grid_table.sort_values("time"), time_table, on="time").drop("time", "columns")
            grid_table = grid_table.sort_values(["time_id", "age_id"])

            if smooth.name is None:
                name = f"smooth_{len(smooths)}"
            else:
                name = smooth.name
            smooth_rows.append(_smooth_row(name, smooth, grid_table, prior_id_func))
            smooths.append(smooth)
            grid_tables.append(grid_table)
>>>>>>> e45b89c5

    if grid_tables:
        grid_table = pd.concat(grid_tables).reset_index(drop=True)
        grid_table["smooth_grid_id"] = grid_table.index
    else:
        grid_table = pd.DataFrame(
            columns=[
                "age",
                "time",
                "const_value",
                "value_prior_id",
                "dage_prior_id",
                "dtime_prior_id",
                "smooth_grid_id",
            ]
        )

    smooth_table = pd.DataFrame(smooth_rows)

    def smooth_id_func(smooth):
        return smooths.index(smooth)

    return smooth_table, grid_table, smooth_id_func


def make_rate_table(context, smooth_id_func):
    rate_to_id = {}
    rows = []
    for rate_id, rate in enumerate(context.rates):
        if len(rate.child_smoothings) > 1:
            raise NotImplementedError("Multiple child smoothings not supported yet")

        rows.append(
            {
                "rate_id": rate_id,
                "rate_name": rate.name,
                "parent_smooth_id": smooth_id_func(rate.parent_smooth) if rate.parent_smooth else np.NaN,
                "child_smooth_id": smooth_id_func(rate.child_smoothings[0]) if rate.child_smoothings else np.NaN,
                "child_nslist_id": np.NaN,
            }
        )
        rate_to_id[rate] = rate_id

    def rate_id_func(rate):
        return rate_to_id[rate]

    return pd.DataFrame(rows), rate_id_func


def make_covariate_table(context, smooth_id_func, rate_id_func, integrand_id_func):
    cols = context.input_data.covariate_columns
    # Guarantee that covariates are in same order as in input data.
    cov_cols = [cname[2:] for cname in context.input_data.observations
                if cname.startswith("x_") and cname[2:] in cols]
    if not set(cols).issubset(set(cov_cols)):
        raise RuntimeError(
            f"Every covariate should have data in the observations. "
            f"These are missing {set(cols) - set(cov_cols)}"
        )
    covariate_columns = pd.DataFrame({
        "covariate_id": np.arange(len(cols)),
        "covariate_name": [col.name for col in cov_cols],
        "reference": np.array([col.reference for col in cov_cols], dtype=np.float),
        "max_difference": np.array([col.max_difference for col in cov_cols], dtype=np.float),
    })

    def cov_col_id_func(query_column):
        return cov_cols.index(query_column)

    cm_data = dict()
    # The kinds are described here:
    # https://bradbell.github.io/dismod_at/doc/avg_integrand.htm
    for cidx, mul_type in enumerate(covariate_multiplier_iter(context)):
        cov_mul, kind, rate_or_integrand = mul_type
        if kind == "rate_value":
            rate_id = rate_id_func(rate_or_integrand)
            integrand_id = np.NaN
        else:
            rate_id = np.NaN
            integrand_id = integrand_id_func(rate_or_integrand)

        cm_data[cidx] = [
            cidx,
            kind,
            rate_id,
            integrand_id,
            cov_col_id_func(cov_mul.column),
            smooth_id_func(cov_mul.smooth),
        ]
    cov_mul = pd.DataFrame.from_dict(cm_data)

    return covariate_columns, cov_mul, cov_col_id_func<|MERGE_RESOLUTION|>--- conflicted
+++ resolved
@@ -427,33 +427,21 @@
     grid_tables = []
     smooths = []
     smooth_rows = []
-<<<<<<< HEAD
 
     for smooth in smooth_iter(context):
         grid_table = make_smooth_grid_table(smooth, prior_id_func)
         grid_table["smooth_id"] = len(smooths)
         grid_table = pd.merge_asof(grid_table.sort_values("age"), age_table, on="age").drop("age", "columns")
         grid_table = pd.merge_asof(grid_table.sort_values("time"), time_table, on="time").drop("time", "columns")
-        smooth_rows.append(_smooth_row(f"smooth_{len(smooths)}", smooth, grid_table, prior_id_func))
+        grid_table = grid_table.sort_values(["time_id", "age_id"])
+
+        if smooth.name is None:
+            name = f"smooth_{len(smooths)}"
+        else:
+            name = smooth.name
+        smooth_rows.append(_smooth_row(name, smooth, grid_table, prior_id_func))
         smooths.append(smooth)
         grid_tables.append(grid_table)
-=======
-    for rate in context.rates:
-        for smooth in rate.child_smoothings + [rate.parent_smooth] if rate.parent_smooth else []:
-            grid_table = make_smooth_grid_table(smooth, prior_id_func)
-            grid_table["smooth_id"] = len(smooths)
-            grid_table = pd.merge_asof(grid_table.sort_values("age"), age_table, on="age").drop("age", "columns")
-            grid_table = pd.merge_asof(grid_table.sort_values("time"), time_table, on="time").drop("time", "columns")
-            grid_table = grid_table.sort_values(["time_id", "age_id"])
-
-            if smooth.name is None:
-                name = f"smooth_{len(smooths)}"
-            else:
-                name = smooth.name
-            smooth_rows.append(_smooth_row(name, smooth, grid_table, prior_id_func))
-            smooths.append(smooth)
-            grid_tables.append(grid_table)
->>>>>>> e45b89c5
 
     if grid_tables:
         grid_table = pd.concat(grid_tables).reset_index(drop=True)

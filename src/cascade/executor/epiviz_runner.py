--- conflicted
+++ resolved
@@ -166,14 +166,11 @@
 
     add_mortality_data(model_context, execution_context, settings.model.drill_sex)
     add_omega_constraint(model_context, execution_context, settings.model.drill_sex)
-<<<<<<< HEAD
-    model_context.average_integrand_cases = make_average_integrand_cases_from_gbd(
+    cases = make_average_integrand_cases_from_gbd(
         execution_context, [settings.model.drill_sex], include_birth_prevalence=bool(settings.model.birth_prev)
     )
-=======
     cases = make_average_integrand_cases_from_gbd(execution_context, [settings.model.drill_sex])
     model_context.average_integrand_cases = cases
->>>>>>> 6caa15e8
 
     fixed_effects_from_epiviz(model_context, execution_context, settings)
     random_effects_from_epiviz(model_context, settings)

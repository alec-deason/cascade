--- conflicted
+++ resolved
@@ -394,16 +394,13 @@
     if not args.db_only:
         run_dismod(ec.dismodfile, "init")
         run_dismod_fit(ec.dismodfile, has_random_effects(mc))
-<<<<<<< HEAD
+        MATHLOG.info(f"Successfully fit parent")
 
         num_samples = mc.policies["number_of_fixed_effect_samples"]
         make_fixed_effect_samples(ec, num_samples)
         sampled_fits = fit_fixed_effect_samples(ec, None)
         estimate_priors_from_posterior_draws(mc, ec, sampled_fits)
-=======
-        MATHLOG.info(f"Successfully fit parent")
         run_dismod_predict(ec.dismodfile)
->>>>>>> 369146bc
 
         if not args.no_upload:
             MATHLOG.debug(f"Uploading results to epiviz")

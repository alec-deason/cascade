import enum

import numpy as np
import pandas as pd

import pytest

from sqlalchemy.ext.declarative import declarative_base
from sqlalchemy import Column, Integer, String, Float, Enum

from cascade.dismod.db.wrapper import DismodFile, _get_engine, _validate_data, _ordered_by_foreign_key_dependency
from cascade.dismod.db import DismodFileError
from cascade.dismod.db.metadata import Base as DismodFileBase


@pytest.fixture
def engine():
    return _get_engine(None)


@pytest.fixture
def base_file(engine):
    dm_file = DismodFile(engine, {"howdy": float}, {"there": int})
    dm_file.make_densities()
    ages = pd.DataFrame({"age": np.array([6.0, 22.0, 48.0])})
    ages["age_id"] = ages.index
    dm_file.age = ages
    dm_file.time = pd.DataFrame({"time": [1997.0, 2005.0, 2017.0]})
<<<<<<< HEAD
    dm_file.time["time_id"] = dm_file.time.index
    dm_file.integrand = pd.DataFrame({"integrand_name": ["prevalence"]})
    dm_file.integrand["integrand_id"] = dm_file.integrand.index
=======
    dm_file.integrand = pd.DataFrame({
        "integrand_name": ["prevalence"],
        "minimum_meas_cv": [0.0],
    })
>>>>>>> 5c82f3ea

    return dm_file


<<<<<<< HEAD
# skip this until Drew's version of the db serialization process is merged in
# def test_wrong_type(base_file):
#    ages = pd.DataFrame({"age": np.array(["strings", "for", "ages"])})
#    ages["age_id"] = ages.index
#    base_file.age = ages
#    with pytest.raises(DismodFileError):
#        base_file.flush()
=======
@pytest.mark.parametrize(
    "input,expected",
    [
        ("age time integrand density", "age density integrand time"),
        ("density prior age", "age density prior"),
        ("node", "node"),
        ("weight_grid age time weight", "age time weight weight_grid"),
        ("avgint node weight", "node weight avgint"),
    ],
)
def test_ordering_of_tables(input, expected):
    out = list(_ordered_by_foreign_key_dependency(DismodFileBase.metadata, input.split()))
    assert out == expected.split()


def test_ordering_unhappy():
    with pytest.raises(ValueError):
        next(_ordered_by_foreign_key_dependency(DismodFileBase.metadata, "nonexistent age".split()))


def test_wrong_type(base_file):
    ages = pd.DataFrame({"age": np.array(["strings", "for", "ages"])})
    base_file.age = ages
    with pytest.raises(DismodFileError):
        base_file.flush()
>>>>>>> 5c82f3ea


def test_non_existent_table(base_file):
    with pytest.raises(KeyError):
        base_file.integrands_with_an_s = pd.DataFrame()


def test_is_dirty__initially(base_file):
    assert base_file._is_dirty("age")


def test_is_dirty__after_flush(base_file):
    base_file.flush()
    assert not base_file._is_dirty("age")


def test_is_dirty__after_modification(base_file):
    base_file.flush()
    base_file.age.loc[0, "age"] *= 2
    assert base_file._is_dirty("age")


def test_is_dirty__on_read(base_file, engine):
    base_file.flush()

    dm_file2 = DismodFile(engine, {"howdy": float}, {"there": int})

    dm_file2.age

    assert not dm_file2._is_dirty("age")


def test_is_dirty__not_yet_read(base_file):
    assert not base_file._is_dirty("foo_bar")


def test_dmfile_read(base_file, engine):
    ages = base_file.age
    times = base_file.time
    base_file.flush()

    dm_file2 = DismodFile(engine, {"howdy": float}, {"there": int})
    assert ages.sort_index(axis=1).equals(dm_file2.age.sort_index(axis=1))
    assert times.sort_index(axis=1).equals(dm_file2.time.sort_index(axis=1))


def test_reading_modified_columns(base_file, engine):
    base_file.flush()
    base_file.age.loc[0, "age"] *= 2
    ages = base_file.age.copy()
    base_file.flush()

    dm_file2 = DismodFile(engine, {"howdy": float}, {"there": int})
    assert ages.sort_index(axis=1).equals(dm_file2.age.sort_index(axis=1))


DummyBase = declarative_base()


class DummyTable(DummyBase):
    __tablename__ = "test_table"
    primary_key_column = Column(Integer(), primary_key=True)
    integer_column = Column(Integer())
    float_column = Column(Float())
    nonnullable_column = Column(Integer(), nullable=False)
    string_column = Column(String())
    enum_column = Column(Enum(enum.Enum("Bee", "bumble honey carpenter wool_carder")))


def test_validate_data__happy_path():
    data = pd.DataFrame(
        {
            "integer_column": [1, 2, 3],
            "float_column": [1.0, 2.0, 3.0],
            "string_column": ["a", "b", "c"],
            "nonnullable_column": [1, 2, 3],
        }
    )
    _validate_data(DummyTable.__table__, data)


def test_validate_data__bad_integer():
    data = pd.DataFrame({"integer_column": np.array(["1", "2", "3"], dtype=np.str),
                         "nonnullable_column": [1, 2, 3]})
    with pytest.raises(DismodFileError) as excinfo:
        _validate_data(DummyTable.__table__, data)

    assert "integer_column" in str(excinfo.value)


def test_validate_data__bad_float():
    data = pd.DataFrame({"float_column": ["1.0", "2.0", "3.0"], "nonnullable_column": [1, 2, 3]})
    with pytest.raises(DismodFileError) as excinfo:
        _validate_data(DummyTable.__table__, data)

    assert "float_column" in str(excinfo.value)


def test_validate_data__bad_string():
    data = pd.DataFrame({"string_column": [1, 2, 3], "nonnullable_column": [1, 2, 3]})
    with pytest.raises(DismodFileError) as excinfo:
        _validate_data(DummyTable.__table__, data)
    assert "string_column" in str(excinfo.value)


def test_validate_data__extra_column():
    data = pd.DataFrame({"nonnullable_column": [1, 2, 3], "other_column": [1, 2, 3]})
    with pytest.raises(DismodFileError) as excinfo:
        _validate_data(DummyTable.__table__, data)
    assert "other_column" in str(excinfo.value)


def test_validate_data__missing_column():
    data = pd.DataFrame({"integer_column": [1, 2, 3]})
    with pytest.raises(DismodFileError) as excinfo:
        _validate_data(DummyTable.__table__, data)
    assert "nonnullable_column" in str(excinfo.value)<|MERGE_RESOLUTION|>--- conflicted
+++ resolved
@@ -26,29 +26,11 @@
     ages["age_id"] = ages.index
     dm_file.age = ages
     dm_file.time = pd.DataFrame({"time": [1997.0, 2005.0, 2017.0]})
-<<<<<<< HEAD
-    dm_file.time["time_id"] = dm_file.time.index
-    dm_file.integrand = pd.DataFrame({"integrand_name": ["prevalence"]})
-    dm_file.integrand["integrand_id"] = dm_file.integrand.index
-=======
-    dm_file.integrand = pd.DataFrame({
-        "integrand_name": ["prevalence"],
-        "minimum_meas_cv": [0.0],
-    })
->>>>>>> 5c82f3ea
+    dm_file.integrand = pd.DataFrame({"integrand_name": ["prevalence"], "minimum_meas_cv": [0.0]})
 
     return dm_file
 
 
-<<<<<<< HEAD
-# skip this until Drew's version of the db serialization process is merged in
-# def test_wrong_type(base_file):
-#    ages = pd.DataFrame({"age": np.array(["strings", "for", "ages"])})
-#    ages["age_id"] = ages.index
-#    base_file.age = ages
-#    with pytest.raises(DismodFileError):
-#        base_file.flush()
-=======
 @pytest.mark.parametrize(
     "input,expected",
     [
@@ -74,7 +56,6 @@
     base_file.age = ages
     with pytest.raises(DismodFileError):
         base_file.flush()
->>>>>>> 5c82f3ea
 
 
 def test_non_existent_table(base_file):
@@ -157,8 +138,7 @@
 
 
 def test_validate_data__bad_integer():
-    data = pd.DataFrame({"integer_column": np.array(["1", "2", "3"], dtype=np.str),
-                         "nonnullable_column": [1, 2, 3]})
+    data = pd.DataFrame({"integer_column": np.array(["1", "2", "3"], dtype=np.str), "nonnullable_column": [1, 2, 3]})
     with pytest.raises(DismodFileError) as excinfo:
         _validate_data(DummyTable.__table__, data)
 
